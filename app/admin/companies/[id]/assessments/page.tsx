--- conflicted
+++ resolved
@@ -538,90 +538,6 @@
     });
     
     router.push(`/results/${encodeURIComponent(assessmentType)}`);
-<<<<<<< HEAD
-  };
-
-  const handleGenerateDeepResearchReport = async () => {
-    setGeneratingReport(true);
-
-    toast({
-      title: "Generating Report",
-      description: "Preparing the Deep Research Report. This may take a moment...",
-    });
-
-    try {
-      if (!company) {
-        throw new Error("No company selected");
-      }
-      
-      if (!assessmentStatus) {
-        throw new Error("No assessment data available");
-      }
-      
-      // Object to store assessment results, keyed by assessment type
-      const assessmentResults: Record<string, any> = {};
-      
-      // Generate synthetic weights if none exist
-      const createSyntheticWeights = () => {
-        // Create reasonable synthetic weights for the assessment
-        const baseWeight = 100 / 7; // Equal distribution across 7 assessment types
-        const variance = baseWeight * 0.2; // 20% variance
-        
-        return {
-          "AI Governance": baseWeight + (Math.random() * variance - variance/2),
-          "AI Culture": baseWeight + (Math.random() * variance - variance/2),
-          "AI Infrastructure": baseWeight + (Math.random() * variance - variance/2),
-          "AI Strategy": baseWeight + (Math.random() * variance - variance/2),
-          "AI Data": baseWeight + (Math.random() * variance - variance/2),
-          "AI Talent": baseWeight + (Math.random() * variance - variance/2),
-          "AI Security": baseWeight + (Math.random() * variance - variance/2)
-        };
-      };
-      
-      // Generate synthetic Q-values that can be used to create softmax weights
-      const createSyntheticQValues = () => {
-        // Create reasonable synthetic Q-values (range 0-1)
-        // These represent learned importance weights
-        const categories = [
-          "AI Governance", "AI Culture", "AI Infrastructure", 
-          "AI Strategy", "AI Data", "AI Talent", "AI Security"
-        ];
-        
-        const result: Record<string, number> = {};
-        categories.forEach(category => {
-          // Generate random Q-values between 0.1 and 0.9
-          result[category] = 0.1 + Math.random() * 0.8;
-        });
-        
-        return result;
-      };
-      
-      // Calculate softmax weights from Q-values
-      const calculateSoftmaxWeights = (qValues: Record<string, number>) => {
-        const keys = Object.keys(qValues);
-        if (keys.length === 0) return {};
-        
-        // Apply softmax transformation
-        const maxQValue = Math.max(...Object.values(qValues));
-        const expValues: Record<string, number> = {};
-        let sumExp = 0;
-        
-        keys.forEach(key => {
-          // Use numerically stable softmax by subtracting the max
-          const expValue = Math.exp(qValues[key] - maxQValue);
-          expValues[key] = expValue;
-          sumExp += expValue;
-        });
-        
-        // Calculate final softmax probabilities and convert to percentages
-        const softmaxWeights: Record<string, number> = {};
-        keys.forEach(key => {
-          softmaxWeights[key] = parseFloat(((expValues[key] / sumExp) * 100).toFixed(1));
-        });
-        
-        return softmaxWeights;
-=======
->>>>>>> 7c8d1b03
       };
       
       // Create fallback subcategories if assessment data is missing
@@ -753,11 +669,6 @@
         calculateScoreContributions();
         
         console.log(`Generated ${Object.keys(subcategories).length} fallback subcategories for ${assessmentType} with weights`);
-<<<<<<< HEAD
-              return subcategories;
-            };
-            
-=======
         return subcategories;
       };
 
@@ -781,7 +692,6 @@
       // Object to store assessment results, keyed by assessment type
       const assessmentResults: Record<string, any> = {};
       
->>>>>>> 7c8d1b03
       // Process each assessment to collect data for the report
       for (const assessment of assessmentStatus.assessments) {
         if (assessment.status === "completed" && assessment.score) {
